<<<<<<< HEAD
# DigiNode Tools

## Install and monitor your own DigiByte & DigiAssets Node

These tools have been designed to make it as easy as possible to setup and monitor your own DigiNode on your Linux hardware of choice. The recommended setup for this is a Raspberry Pi 4 8Gb running Ubuntu Server 64-bit.

* WARNING: This script is still under development and should only be used for testing purposes at this time.

## Disclaimer

These tools are provided as is. Make sure you have a backup of your wallet file.


## DigiNode Installer

Install script to set up your DigiNode - installs and configures a DigiByte Node and DigiAsset Node. It will also upgrade an existing install with any updates.

- Intuitively walks you though the process of installing a DigiByte Node and DigiAsset Node.
- Almost no linux experience required. It does all the work for you. It's as plug-and-play as possible.
- Automatically checks hardware and OS at launch - it lets you know if your system is compatible.
- Detects compatible Raspberry Pi hardware (if present).
- Creates a swap file on low memory devices, and checks if any existing swap file is large enough.
- Installs or upgrades DigiByte and DigiAssets software with the latest releases from GitHub.
- Creates or updates a digibyte.conf settings file with optimal settings.
- Creates digibyted.service file to keep the DigiByte Node running 24/7.
- Creates or updates an DigiAsset config file with RPC settings. 
- Creates 'digibyte' user and sets system hostname to 'diginode'.
- Enables zeroconf networking so you can access your node at http://diginode.local - no need to remember the IP address.


## DigiNode Status Monitor

Let's you monitor your DigiNode from the terminal.

- Monitor your DigiNode on your local machine via the terminal. I also works remotely over SSH.
- Displays live DigiByte and DigiAsset data including:
    + Connection Count
    + Block Height (with Sync Progress)
    + IP addresses (local and external)
    + Web UI address
    + Node uptime
    + Disk, RAM and swap usage
- Periodically checks for software updates (not more than once every 24 hours) and helps you install them.


## Bonus Features

- Verbose Mode: This provides much more detailed feedback on what the scripts are doing - useful for troubleshooting and debugging. Set variable at top of either script.
- Unattended Mode: This is useful for installing the script completely unattended. The defaults should be set from the ~/.digibyte/diginode.settings file. To run in unattended mode, use the --unattended flag at launch.
- Reset Mode: This is useful for repairing a default installation. It will delete and recreate the diginode.settings and digibyte.conf files and reinstall the DigiByte and DigiAssets software. Use with caution - it can mess up a custom installation. To run in reset mode, use the --reset flag at launch.


## Instructions

- To install your DigiNode, run the following command in the terminal:

# curl -sSL diginode-installer.digibyte.help | bash



## Advanced Users Only

These features are for advanced users and should be used with caution:

- Unattended Mode

Run this only having customized the settings in the ~/.digibyte/diginode.settings file. It will be created the first time you run this installer. Use with caution.

```curl -sSL diginode-installer.digibyte.help | bash -s -- --unattended```

- Reset Mode

This will reset and reinstall your current installation using the default settings. It will delete digibyte.conf, diginode.settings and main.json and recreate them with default settings. It will also reinstall DigiByte Core and the DigiAsset Node. IPFS will not be re-installed. Do not run this with a custom install or it may break things. For best results, run a standard upgrade first, to ensure all software is up to date, before running a reset. Software can only be re-installed if it is most recent version.

```curl -sSL diginode-installer.digibyte.help | bash -s -- --reset```

- Skip OS Check

This will skip the OS check at startup in case you are having problems with your system. Proceed with caution.

```curl -sSL diginode-installer.digibyte.help | bash -s -- --skiposcheck```

- Uninstall [NOT YET WORKING]

Running this will uninstall your DigiNode. Your wallet file will be kept.

```curl -sSL diginode-installer.digibyte.help | bash -s -- --uninstall```

- Developer Mode: DigiNode Tools

This use use the develop branch of the installer from Github, and install the develop version of DigiNode Tools. For testing purposes only. Expect this to break things. At times it likely won't even run.

```curl -sSL diginode-installer.digibyte.help | bash -s -- --dgnt-dev```

- Developer Mode: DigiAsset Node

This installs the development branch of DigiAsset Node. For developers only.

```curl -sSL diginode-installer.digibyte.help | bash -s -- --dga-dev```


=======
# DigiNode
DigiNode - Tools for installing and monitoring a DigiByte and DigiAssets Node on Linux be it a dedicated server, Raspberry Pi or VPS.
>>>>>>> 137e72c1
<|MERGE_RESOLUTION|>--- conflicted
+++ resolved
@@ -1,4 +1,3 @@
-<<<<<<< HEAD
 # DigiNode Tools
 
 ## Install and monitor your own DigiByte & DigiAssets Node
@@ -91,16 +90,10 @@
 
 This use use the develop branch of the installer from Github, and install the develop version of DigiNode Tools. For testing purposes only. Expect this to break things. At times it likely won't even run.
 
-```curl -sSL diginode-installer.digibyte.help | bash -s -- --dgnt-dev```
+```curl -sSL diginode-installer.digibyte.help | bash -s -- --dgntdev```
 
 - Developer Mode: DigiAsset Node
 
 This installs the development branch of DigiAsset Node. For developers only.
 
-```curl -sSL diginode-installer.digibyte.help | bash -s -- --dga-dev```
-
-
-=======
-# DigiNode
-DigiNode - Tools for installing and monitoring a DigiByte and DigiAssets Node on Linux be it a dedicated server, Raspberry Pi or VPS.
->>>>>>> 137e72c1
+```curl -sSL diginode-installer.digibyte.help | bash -s -- --dgadev```